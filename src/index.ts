--- conflicted
+++ resolved
@@ -1,7 +1,6 @@
 #!/usr/bin/env node
 
 import { SocketAddress, createConnection } from 'node:net'
-
 import open from 'open'
 import * as fs from 'node:fs'
 import { resolve, join } from 'node:path'
@@ -20,13 +19,9 @@
 .scriptName('serve')
 .usage('$0 [options...]')
 .alias('h', 'help')
-<<<<<<< HEAD
+.alias('v', 'version')
 .group('h', 'General Options:')
-.epilogue('You can add "//" to the end of URL to force directory list instead of "index.html" fallback.')
-=======
-.alias('v', 'version')
 .epilogue('You can add "//" to the start of URL path to force directory list instead of "index.html" fallback. Example: "http://example.com//file/path/".')
->>>>>>> ca56b339
 .detectLocale(false)
 .strict(true)
 
@@ -52,16 +47,6 @@
 		type: 'boolean',
 		default: false
 	},
-<<<<<<< HEAD
-=======
-	x: {
-		alias: 'extensions',
-		desc: 'File extension fallbacks: If a file is not found, search for files with the specified extensions',
-		type: 'string',
-		array: true,
-		default: ['html', 'htm']
-	},
->>>>>>> ca56b339
 	e: {
 		alias: 'err-page',
 		group: 'General Options:',
@@ -81,9 +66,7 @@
 		group: 'General Options:',
 		desc: 'Path to routes map. Priority: arg > ./.routes',
 		type: 'string',
-<<<<<<< HEAD
-		default: null,
-		defaultDescription: '.routes'
+		default: './.routes'
 	},
 	'sd': {
 		alias: 's-dotfiles',
@@ -132,9 +115,6 @@
 				throw new Error('Param "--s-max-age" must be a finite positive value')
 			return arg
 		}
-=======
-		default: './.routes'
->>>>>>> ca56b339
 	}
 })
 .check((argv) => {
